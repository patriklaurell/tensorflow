--- conflicted
+++ resolved
@@ -17,13 +17,9 @@
   * Dynamic batch sizes with DistributionStrategy and Keras are supported on Cloud TPUs.
   * Keras reference implementations for many popular models are available in the TensorFlow [Model Garden](https://github.com/tensorflow/models/tree/master/official).
 * `tf.data`
-<<<<<<< HEAD
   * Changes rebatching for `tf.data datasets` + DistributionStrategy for better performance. Note that the dataset also behaves slightly differently, in that the rebatched dataset cardinality will always be a multiple of the number of replicas.
-=======
-  * Changes rebatching for `tf.data datasets` + distribution strategies for better performance.   Note that the dataset also behaves slightly differently, in that the rebatched dataset cardinality will always be a multiple of the number of replicas.
 * `tf.debugging`
   * Add `tf.debugging.enable_check_numerics()` and `tf.debugging.disable_check_numerics()` to help debugging the root causes of issues involving infinities and `NaN`s.
->>>>>>> 36b67c13
 * `TensorRT`
   * [TensorRT 6.0](https://developer.nvidia.com/tensorrt#tensorrt-whats-new) is now supported and enabled by default. This adds support for more TensorFlow ops including Conv3D, Conv3DBackpropInputV2, AvgPool3D, MaxPool3D, ResizeBilinear, and ResizeNearestNeighbor. In addition, the TensorFlow-TensorRT python conversion API is exported as `tf.experimental.tensorrt.Converter`.
 * Environment variable `TF_DETERMINISTIC_OPS` has been added. When set to "true" or "1", this environment variable makes `tf.nn.bias_add` operate deterministically (i.e. reproducibly), but currently only when XLA JIT compilation is *not* enabled. Setting `TF_DETERMINISTIC_OPS` to "true" or "1" also makes cuDNN convolution and max-pooling operate deterministically. This makes Keras Conv\*D and MaxPool\*D layers operate deterministically in both the forward and backward directions when running on a CUDA-enabled GPU.
