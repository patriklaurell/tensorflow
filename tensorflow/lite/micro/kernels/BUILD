load(
    "//tensorflow/lite/micro:build_def.bzl",
    "micro_copts",
)

package(
    features = ["-layering_check"],
    licenses = ["notice"],  # Apache 2.0
)

config_setting(
    name = "xtensa_hifimini",
    define_values = {"tflm_build": "xtensa_hifimini"},
)

package_group(
    name = "micro",
    packages = ["//tensorflow/lite/micro/..."],
)

package_group(
    name = "micro_top_level",
    packages = ["//tensorflow/lite/micro"],
)

####################################
# C++ libraries
####################################

cc_library(
    name = "activation_utils",
    hdrs = ["activation_utils.h"],
    deps = [
        "//tensorflow/lite/c:common",
        "//tensorflow/lite/kernels/internal:cppmath",
    ],
)

cc_library(
    name = "conv",
    srcs = [
        "conv_common.cc",
    ] + select({
        "//conditions:default": [
            "conv.cc",
        ],
        ":xtensa_hifimini": [
            "xtensa/conv.cc",
        ],
    }),
    hdrs = ["conv.h"],
    copts = micro_copts(),
    visibility = [
        # Kernel variants need to be visible to the examples and benchmarks.
        ":micro",
    ],
    deps = [
        ":fixedpoint_utils",
        ":kernel_util",
        ":xtensa",
        "//tensorflow/lite/c:common",
        "//tensorflow/lite/kernels/internal:common",
        "//tensorflow/lite/kernels/internal:quantization_util",
        "//tensorflow/lite/kernels/internal:reference_base",
        "//tensorflow/lite/kernels/internal:tensor",
        "//tensorflow/lite/kernels:kernel_util",
        "//tensorflow/lite/kernels:padding",
    ] + select({
        "//conditions:default": [],
        ":xtensa_hifimini": [
            #"//third_party/xtensa/cstub64s:hifi_mini",
        ],
    }),
)

cc_library(
    name = "conv_test_common",
    srcs = [
        "conv_test_common.cc",
    ],
    hdrs = [
        "conv_test.h",
    ],
    deps = [
        ":kernel_runner",
        ":micro_ops",
        "//tensorflow/lite/c:common",
        "//tensorflow/lite/micro:test_helpers",
        "//tensorflow/lite/micro/testing:micro_test",
    ],
)

cc_library(
    name = "depthwise_conv",
    srcs = [
        "depthwise_conv_common.cc",
    ] + select({
        "//conditions:default": [
            "depthwise_conv.cc",
        ],
        ":xtensa_hifimini": [
            "xtensa/depthwise_conv.cc",
        ],
    }),
    hdrs = ["depthwise_conv.h"],
    copts = micro_copts(),
    visibility = [
        # Kernel variants need to be visible to the examples and benchmarks.
        ":micro",
    ],
    deps = [
        ":conv",
        ":fixedpoint_utils",
        ":kernel_util",
        ":xtensa",
        "//tensorflow/lite/c:common",
        "//tensorflow/lite/kernels/internal:common",
        "//tensorflow/lite/kernels/internal:quantization_util",
        "//tensorflow/lite/kernels/internal:reference_base",
        "//tensorflow/lite/kernels/internal:tensor",
        "//tensorflow/lite/kernels:kernel_util",
        "//tensorflow/lite/kernels:padding",
    ] + select({
        "//conditions:default": [],
        ":xtensa_hifimini": [
            #"//third_party/xtensa/cstub64s:hifi_mini",
        ],
    }),
)

cc_library(
    name = "ethosu",
    srcs = [
        "ethosu.cc",
    ],
    hdrs = ["ethosu.h"],
    copts = micro_copts(),
    visibility = [
        # Kernel variants need to be visible to the examples and benchmarks.
        ":micro",
    ],
    deps = [
        "//tensorflow/lite/c:common",
    ],
)

cc_library(
    name = "fixedpoint_utils",
    hdrs = select({
        "//conditions:default": [
        ],
        ":xtensa_hifimini": [
            "xtensa/fixedpoint_utils.h",
        ],
    }),
    copts = micro_copts(),
    deps = [
        ":xtensa",
    ] + select({
        "//conditions:default": [],
        ":xtensa_hifimini": [
            #"//third_party/xtensa/cstub64s:hifi_mini",
            "//tensorflow/lite/kernels/internal:compatibility",
        ],
    }),
)

cc_library(
    name = "flexbuffers_generated_data",
    srcs = [
        "flexbuffers_generated_data.cc",
    ],
    hdrs = [
        "flexbuffers_generated_data.h",
    ],
)

cc_library(
    name = "fully_connected",
    srcs = [
        "fully_connected_common.cc",
    ] + select({
        "//conditions:default": [
            "fully_connected.cc",
        ],
        ":xtensa_hifimini": [
            "xtensa/fully_connected.cc",
        ],
    }),
    hdrs = ["fully_connected.h"],
    copts = micro_copts(),
    visibility = [
        # Kernel variants need to be visible to the examples and benchmarks.
        ":micro",
    ],
    deps = [
        ":fixedpoint_utils",
        ":kernel_util",
        ":xtensa",
        "//tensorflow/lite/c:common",
        "//tensorflow/lite/kernels:kernel_util",
        "//tensorflow/lite/kernels/internal:common",
        "//tensorflow/lite/kernels/internal:quantization_util",
        "//tensorflow/lite/kernels/internal:reference_base",
        "//tensorflow/lite/kernels/internal:tensor",
    ] + select({
        "//conditions:default": [],
        ":xtensa_hifimini": [
            #"//third_party/xtensa/cstub64s:hifi_mini",
        ],
    }),
)

cc_library(
    name = "kernel_runner",
    srcs = [
        "kernel_runner.cc",
    ],
    hdrs = ["kernel_runner.h"],
    visibility = [
        "//learning/brain/contrib/micro/tflite:__pkg__",
    ],
    deps = [
        "//tensorflow/lite/c:common",
        "//tensorflow/lite/kernels/internal:compatibility",
        "//tensorflow/lite/micro:micro_error_reporter",
        "//tensorflow/lite/micro:micro_framework",
    ],
)

cc_library(
    name = "kernel_util",
    srcs = [
        "kernel_util.cc",
    ],
    hdrs = ["kernel_util.h"],
    deps = [
        "//tensorflow/lite/c:common",
        "//tensorflow/lite/kernels/internal:compatibility",
        "//tensorflow/lite/kernels/internal:types",
        "//tensorflow/lite/micro:debug_log",
    ],
)

cc_library(
    name = "micro_ops",
    srcs = [
        "activations.cc",
        "hard_swish.cc",
        "add.cc",
        "arg_min_max.cc",
        "batch_to_space_nd.cc",
        "cast.cc",
        "ceil.cc",
        "circular_buffer.cc",
        "comparisons.cc",
        "concatenation.cc",
        "dequantize.cc",
        "detection_postprocess.cc",
        "elementwise.cc",
        "elu.cc",
        "exp.cc",
<<<<<<< HEAD
        "expand_dims.cc",
=======
        "fill.cc",
>>>>>>> 3702573c
        "floor.cc",
        "l2norm.cc",
        "logical.cc",
        "logistic.cc",
        "maximum_minimum.cc",
        "mul.cc",
        "neg.cc",
        "pack.cc",
        "pad.cc",
        "pooling.cc",
        "prelu.cc",
        "quantize_common.cc",
        "reduce.cc",
        "reshape.cc",
        "resize_nearest_neighbor.cc",
        "round.cc",
        "shape.cc",
        "softmax_common.cc",
        "space_to_batch_nd.cc",
        "split.cc",
        "split_v.cc",
        "strided_slice.cc",
        "sub.cc",
        "svdf_common.cc",
        "tanh.cc",
        "transpose_conv.cc",
        "unpack.cc",
        "zeros_like.cc",
    ] + select({
        "//conditions:default": [
            "quantize.cc",
            "softmax.cc",
            "svdf.cc",
        ],
        ":xtensa_hifimini": [
            "xtensa/quantize.cc",
            "xtensa/softmax.cc",
            "xtensa/svdf.cc",
        ],
    }),
    hdrs = [
        "micro_ops.h",
        "quantize.h",
        "softmax.h",
        "svdf.h",
    ],
    copts = micro_copts(),
    visibility = [
        # Needed for micro:op_resolvers but visibility can not be finer-grained
        # than a package.
        ":micro_top_level",
    ],
    deps = [
        ":activation_utils",
        ":fixedpoint_utils",
        ":kernel_util",
        ":micro_utils",
        ":xtensa",
        "@flatbuffers",
        "//tensorflow/lite/c:common",
        "//tensorflow/lite/kernels:kernel_util",
        "//tensorflow/lite/kernels:op_macros",
        "//tensorflow/lite/kernels:padding",
        "//tensorflow/lite/kernels/internal:common",
        "//tensorflow/lite/kernels/internal:compatibility",
        "//tensorflow/lite/kernels/internal:quantization_util",
        "//tensorflow/lite/kernels/internal:reference_base",
        "//tensorflow/lite/kernels/internal:tensor",
        "//tensorflow/lite/kernels/internal:types",
        "//tensorflow/lite/micro:memory_helpers",
        "//tensorflow/lite/micro:micro_utils",
    ] + select({
        "//conditions:default": [],
        ":xtensa_hifimini": [
            #"//third_party/xtensa/cstub64s:hifi_mini",
        ],
    }),
)

cc_library(
    name = "micro_utils",
    hdrs = ["micro_utils.h"],
)

cc_library(
    name = "xtensa",
    hdrs = select({
        "//conditions:default": [
        ],
        ":xtensa_hifimini": [
            "xtensa/xtensa.h",
        ],
    }),
    copts = micro_copts(),
    deps = select({
        "//conditions:default": [],
        ":xtensa_hifimini": [
            #"//third_party/xtensa/cstub64s:hifi_mini",
        ],
    }),
)

####################################
# C++ tests
####################################

cc_test(
    name = "activations_test",
    srcs = [
        "activations_test.cc",
    ],
    deps = [
        ":kernel_runner",
        "//tensorflow/lite/c:common",
        "//tensorflow/lite/micro:op_resolvers",
        "//tensorflow/lite/micro:test_helpers",
        "//tensorflow/lite/micro/testing:micro_test",
    ],
)

cc_test(
    name = "add_test",
    srcs = [
        "add_test.cc",
    ],
    deps = [
        ":kernel_runner",
        "//tensorflow/lite/c:common",
        "//tensorflow/lite/micro:op_resolvers",
        "//tensorflow/lite/micro:test_helpers",
        "//tensorflow/lite/micro/testing:micro_test",
    ],
)

cc_test(
    name = "arg_min_max_test",
    srcs = [
        "arg_min_max_test.cc",
    ],
    deps = [
        ":kernel_runner",
        "//tensorflow/lite/c:common",
        "//tensorflow/lite/micro:op_resolvers",
        "//tensorflow/lite/micro:test_helpers",
        "//tensorflow/lite/micro/testing:micro_test",
    ],
)

cc_test(
    name = "batch_to_space_nd_test",
    srcs = [
        "batch_to_space_nd_test.cc",
    ],
    deps = [
        ":kernel_runner",
        "//tensorflow/lite/c:common",
        "//tensorflow/lite/micro:op_resolvers",
        "//tensorflow/lite/micro:test_helpers",
        "//tensorflow/lite/micro/testing:micro_test",
    ],
)

cc_test(
    name = "cast_test",
    srcs = ["cast_test.cc"],
    deps = [
        ":kernel_runner",
        "//tensorflow/lite/c:common",
        "//tensorflow/lite/micro:debug_log",
        "//tensorflow/lite/micro:op_resolvers",
        "//tensorflow/lite/micro:test_helpers",
        "//tensorflow/lite/micro/testing:micro_test",
    ],
)

cc_test(
    name = "ceil_test",
    srcs = [
        "ceil_test.cc",
    ],
    deps = [
        ":kernel_runner",
        "//tensorflow/lite/c:common",
        "//tensorflow/lite/micro:op_resolvers",
        "//tensorflow/lite/micro:test_helpers",
        "//tensorflow/lite/micro/testing:micro_test",
    ],
)

cc_test(
    name = "circular_buffer_test",
    srcs = [
        "circular_buffer_test.cc",
    ],
    deps = [
        ":kernel_runner",
        ":micro_ops",
        "//tensorflow/lite/c:common",
        "//tensorflow/lite/micro:op_resolvers",
        "//tensorflow/lite/micro:test_helpers",
        "//tensorflow/lite/micro/testing:micro_test",
    ],
)

cc_test(
    name = "comparisons_test",
    srcs = [
        "comparisons_test.cc",
    ],
    deps = [
        ":kernel_runner",
        "//tensorflow/lite/c:common",
        "//tensorflow/lite/micro:test_helpers",
        "//tensorflow/lite/micro/testing:micro_test",
    ],
)

cc_test(
    name = "concatenation_test",
    srcs = [
        "concatenation_test.cc",
    ],
    deps = [
        ":kernel_runner",
        "//tensorflow/lite/c:common",
        "//tensorflow/lite/micro:test_helpers",
        "//tensorflow/lite/micro/testing:micro_test",
    ],
)

cc_test(
    name = "conv_test",
    srcs = [
        "conv_test.cc",
    ],
    deps = [
        ":conv_test_common",
        ":kernel_runner",
        "//tensorflow/lite/c:common",
        "//tensorflow/lite/micro:micro_utils",
        "//tensorflow/lite/micro:test_helpers",
        "//tensorflow/lite/micro/testing:micro_test",
    ],
)

cc_test(
    name = "depthwise_conv_test",
    srcs = [
        "depthwise_conv_test.cc",
    ],
    deps = [
        ":kernel_runner",
        "//tensorflow/lite/c:common",
        "//tensorflow/lite/kernels/internal:tensor",
        "//tensorflow/lite/micro:test_helpers",
        "//tensorflow/lite/micro/testing:micro_test",
    ],
)

cc_test(
    name = "dequantize_test",
    srcs = [
        "dequantize_test.cc",
    ],
    deps = [
        ":kernel_runner",
        "//tensorflow/lite/c:common",
        "//tensorflow/lite/micro:test_helpers",
        "//tensorflow/lite/micro/testing:micro_test",
    ],
)

cc_test(
    name = "detection_postprocess_test",
    srcs = [
        "detection_postprocess_test.cc",
    ],
    deps = [
        ":flexbuffers_generated_data",
        ":kernel_runner",
        "//tensorflow/lite/c:common",
        "//tensorflow/lite/kernels/internal:tensor",
        "//tensorflow/lite/micro:test_helpers",
        "//tensorflow/lite/micro/testing:micro_test",
        "@flatbuffers",
    ],
)

cc_test(
    name = "elementwise_test",
    srcs = ["elementwise_test.cc"],
    deps = [
        ":kernel_runner",
        "//tensorflow/lite/c:common",
        "//tensorflow/lite/micro:debug_log",
        "//tensorflow/lite/micro:op_resolvers",
        "//tensorflow/lite/micro:test_helpers",
        "//tensorflow/lite/micro/testing:micro_test",
    ],
)

cc_test(
    name = "elu_test",
    srcs = [
        "elu_test.cc",
    ],
    deps = [
        ":kernel_runner",
        "//tensorflow/lite/c:common",
        "//tensorflow/lite/micro:debug_log",
        "//tensorflow/lite/micro:op_resolvers",
        "//tensorflow/lite/micro:test_helpers",
        "//tensorflow/lite/micro/testing:micro_test",
    ],
)

cc_test(
    name = "exp_test",
    srcs = ["exp_test.cc"],
    deps = [
        ":kernel_runner",
        "//tensorflow/lite/c:common",
        "//tensorflow/lite/micro:debug_log",
        "//tensorflow/lite/micro:op_resolvers",
        "//tensorflow/lite/micro:test_helpers",
        "//tensorflow/lite/micro/testing:micro_test",
    ],
)

cc_test(
<<<<<<< HEAD
    name = "expand_dims_test",
    srcs = ["expand_dims_test.cc"],
    deps = [
        ":kernel_runner",
        "//tensorflow/lite/c:common",
        "//tensorflow/lite/micro:debug_log",
=======
    name = "fill_test",
    srcs = [
        "fill_test.cc",
    ],
    deps = [
        ":kernel_runner",
        "//tensorflow/lite/c:common",
>>>>>>> 3702573c
        "//tensorflow/lite/micro:op_resolvers",
        "//tensorflow/lite/micro:test_helpers",
        "//tensorflow/lite/micro/testing:micro_test",
    ],
)

cc_test(
    name = "floor_test",
    srcs = [
        "floor_test.cc",
    ],
    deps = [
        ":kernel_runner",
        "//tensorflow/lite/c:common",
        "//tensorflow/lite/micro:op_resolvers",
        "//tensorflow/lite/micro:test_helpers",
        "//tensorflow/lite/micro/testing:micro_test",
    ],
)

cc_test(
    name = "fully_connected_test",
    srcs = [
        "fully_connected_test.cc",
    ],
    deps = [
        ":kernel_runner",
        "//tensorflow/lite/c:common",
        "//tensorflow/lite/micro:micro_utils",
        "//tensorflow/lite/micro:op_resolvers",
        "//tensorflow/lite/micro:test_helpers",
        "//tensorflow/lite/micro/testing:micro_test",
    ],
)

cc_test(
    name = "hard_swish_test",
    srcs = ["hard_swish_test.cc"],
    deps = [
        ":kernel_runner",
        "//tensorflow/lite/c:common",
        "//tensorflow/lite/micro:op_resolvers",
        "//tensorflow/lite/micro:test_helpers",
        "//tensorflow/lite/micro/testing:micro_test",
    ],
)

cc_test(
    name = "l2norm_test",
    srcs = [
        "l2norm_test.cc",
    ],
    deps = [
        ":kernel_runner",
        "//tensorflow/lite/c:common",
        "//tensorflow/lite/micro:op_resolvers",
        "//tensorflow/lite/micro:test_helpers",
        "//tensorflow/lite/micro/testing:micro_test",
    ],
)

cc_test(
    name = "logical_test",
    srcs = [
        "logical_test.cc",
    ],
    deps = [
        ":kernel_runner",
        "//tensorflow/lite/c:common",
        "//tensorflow/lite/micro:op_resolvers",
        "//tensorflow/lite/micro:test_helpers",
        "//tensorflow/lite/micro/testing:micro_test",
    ],
)

cc_test(
    name = "logistic_test",
    srcs = [
        "logistic_test.cc",
    ],
    deps = [
        ":kernel_runner",
        "//tensorflow/lite/c:common",
        "//tensorflow/lite/micro:op_resolvers",
        "//tensorflow/lite/micro:test_helpers",
        "//tensorflow/lite/micro/testing:micro_test",
    ],
)

cc_test(
    name = "maximum_minimum_test",
    srcs = [
        "maximum_minimum_test.cc",
    ],
    deps = [
        ":kernel_runner",
        "//tensorflow/lite/c:common",
        "//tensorflow/lite/micro:op_resolvers",
        "//tensorflow/lite/micro:test_helpers",
        "//tensorflow/lite/micro/testing:micro_test",
    ],
)

cc_test(
    name = "mul_test",
    srcs = [
        "mul_test.cc",
    ],
    deps = [
        ":kernel_runner",
        "//tensorflow/lite/c:common",
        "//tensorflow/lite/micro:test_helpers",
        "//tensorflow/lite/micro/testing:micro_test",
    ],
)

cc_test(
    name = "neg_test",
    srcs = [
        "neg_test.cc",
    ],
    deps = [
        ":kernel_runner",
        "//tensorflow/lite/c:common",
        "//tensorflow/lite/micro:op_resolvers",
        "//tensorflow/lite/micro:test_helpers",
        "//tensorflow/lite/micro/testing:micro_test",
    ],
)

cc_test(
    name = "pack_test",
    srcs = [
        "pack_test.cc",
    ],
    deps = [
        ":kernel_runner",
        "//tensorflow/lite/c:common",
        "//tensorflow/lite/micro:debug_log",
        "//tensorflow/lite/micro:test_helpers",
        "//tensorflow/lite/micro/testing:micro_test",
    ],
)

cc_test(
    name = "pad_test",
    srcs = [
        "pad_test.cc",
    ],
    tags = [
        "noasan",
        "nomsan",  # TODO(b/175133159): currently failing with asan and msan
    ],
    deps = [
        ":kernel_runner",
        "//tensorflow/lite/c:common",
        "//tensorflow/lite/micro:op_resolvers",
        "//tensorflow/lite/micro:test_helpers",
        "//tensorflow/lite/micro/testing:micro_test",
    ],
)

cc_test(
    name = "pooling_test",
    srcs = [
        "pooling_test.cc",
    ],
    deps = [
        ":kernel_runner",
        "//tensorflow/lite/c:common",
        "//tensorflow/lite/micro:test_helpers",
        "//tensorflow/lite/micro/testing:micro_test",
    ],
)

cc_test(
    name = "prelu_test",
    srcs = [
        "prelu_test.cc",
    ],
    deps = [
        ":kernel_runner",
        "//tensorflow/lite/c:common",
        "//tensorflow/lite/micro:test_helpers",
        "//tensorflow/lite/micro/testing:micro_test",
    ],
)

cc_test(
    name = "quantization_util_test",
    srcs = [
        "quantization_util_test.cc",
    ],
    deps = [
        "//tensorflow/lite/c:common",
        "//tensorflow/lite/kernels/internal:quantization_util",
        "//tensorflow/lite/micro/testing:micro_test",
    ],
)

cc_test(
    name = "quantize_test",
    srcs = [
        "quantize_test.cc",
    ],
    deps = [
        ":kernel_runner",
        "//tensorflow/lite/c:common",
        "//tensorflow/lite/micro:test_helpers",
        "//tensorflow/lite/micro/testing:micro_test",
    ],
)

cc_test(
    name = "reduce_test",
    srcs = [
        "reduce_test.cc",
    ],
    deps = [
        ":kernel_runner",
        "//tensorflow/lite/c:common",
        "//tensorflow/lite/micro:op_resolvers",
        "//tensorflow/lite/micro:test_helpers",
        "//tensorflow/lite/micro/testing:micro_test",
    ],
)

cc_test(
    name = "reshape_test",
    srcs = [
        "reshape_test.cc",
    ],
    deps = [
        ":kernel_runner",
        "//tensorflow/lite/c:common",
        "//tensorflow/lite/kernels/internal:tensor",
        "//tensorflow/lite/micro:micro_utils",
        "//tensorflow/lite/micro:test_helpers",
        "//tensorflow/lite/micro/testing:micro_test",
    ],
)

cc_test(
    name = "resize_nearest_neighbor_test",
    srcs = [
        "resize_nearest_neighbor_test.cc",
    ],
    deps = [
        ":kernel_runner",
        "//tensorflow/lite/c:common",
        "//tensorflow/lite/micro:op_resolvers",
        "//tensorflow/lite/micro:test_helpers",
        "//tensorflow/lite/micro/testing:micro_test",
    ],
)

cc_test(
    name = "round_test",
    srcs = [
        "round_test.cc",
    ],
    deps = [
        ":kernel_runner",
        "//tensorflow/lite/c:common",
        "//tensorflow/lite/micro:op_resolvers",
        "//tensorflow/lite/micro:test_helpers",
        "//tensorflow/lite/micro/testing:micro_test",
    ],
)

cc_test(
    name = "shape_test",
    srcs = ["shape_test.cc"],
    deps = [
        ":kernel_runner",
        "//tensorflow/lite/c:common",
        "//tensorflow/lite/micro:op_resolvers",
        "//tensorflow/lite/micro:test_helpers",
        "//tensorflow/lite/micro/testing:micro_test",
    ],
)

cc_test(
    name = "softmax_test",
    srcs = [
        "softmax_test.cc",
    ],
    deps = [
        ":kernel_runner",
        "//tensorflow/lite/c:common",
        "//tensorflow/lite/micro:op_resolvers",
        "//tensorflow/lite/micro:test_helpers",
        "//tensorflow/lite/micro/testing:micro_test",
    ],
)

cc_test(
    name = "space_to_batch_nd_test",
    srcs = [
        "space_to_batch_nd_test.cc",
    ],
    deps = [
        ":conv_test_common",
        ":kernel_runner",
        "//tensorflow/lite/c:common",
        "//tensorflow/lite/micro:micro_utils",
        "//tensorflow/lite/micro:test_helpers",
        "//tensorflow/lite/micro/testing:micro_test",
    ],
)

cc_test(
    name = "split_test",
    srcs = [
        "split_test.cc",
    ],
    deps = [
        ":kernel_runner",
        "//tensorflow/lite/c:common",
        "//tensorflow/lite/micro:debug_log",
        "//tensorflow/lite/micro:op_resolvers",
        "//tensorflow/lite/micro:test_helpers",
        "//tensorflow/lite/micro/testing:micro_test",
    ],
)

cc_test(
    name = "split_v_test",
    srcs = [
        "split_v_test.cc",
    ],
    deps = [
        ":kernel_runner",
        "//tensorflow/lite/c:common",
        "//tensorflow/lite/micro:debug_log",
        "//tensorflow/lite/micro:op_resolvers",
        "//tensorflow/lite/micro:test_helpers",
        "//tensorflow/lite/micro/testing:micro_test",
    ],
)

cc_test(
    name = "strided_slice_test",
    srcs = [
        "strided_slice_test.cc",
    ],
    deps = [
        ":kernel_runner",
        "//tensorflow/lite/c:common",
        "//tensorflow/lite/micro:op_resolvers",
        "//tensorflow/lite/micro:test_helpers",
        "//tensorflow/lite/micro/testing:micro_test",
    ],
)

cc_test(
    name = "sub_test",
    srcs = [
        "sub_test.cc",
    ],
    deps = [
        ":kernel_runner",
        "//tensorflow/lite/c:common",
        "//tensorflow/lite/micro:test_helpers",
        "//tensorflow/lite/micro/testing:micro_test",
    ],
)

cc_test(
    name = "svdf_test",
    srcs = [
        "svdf_test.cc",
    ],
    deps = [
        ":kernel_runner",
        "//tensorflow/lite/c:common",
        "//tensorflow/lite/micro:test_helpers",
        "//tensorflow/lite/micro/testing:micro_test",
    ],
)

cc_test(
    name = "tanh_test",
    srcs = ["tanh_test.cc"],
    deps = [
        ":kernel_runner",
        "//tensorflow/lite/c:common",
        "//tensorflow/lite/micro:test_helpers",
        "//tensorflow/lite/micro/testing:micro_test",
    ],
)

cc_test(
    name = "transpose_conv_test",
    srcs = [
        "transpose_conv_test.cc",
    ],
    deps = [
        ":conv_test_common",
        ":kernel_runner",
        "//tensorflow/lite/c:common",
        "//tensorflow/lite/micro:micro_utils",
        "//tensorflow/lite/micro:op_resolvers",
        "//tensorflow/lite/micro:test_helpers",
        "//tensorflow/lite/micro/testing:micro_test",
    ],
)

cc_test(
    name = "unpack_test",
    srcs = [
        "unpack_test.cc",
    ],
    deps = [
        ":kernel_runner",
        "//tensorflow/lite/c:common",
        "//tensorflow/lite/micro:debug_log",
        "//tensorflow/lite/micro:test_helpers",
        "//tensorflow/lite/micro/testing:micro_test",
    ],
)

cc_test(
    name = "zeros_like_test",
    srcs = ["zeros_like_test.cc"],
    deps = [
        ":kernel_runner",
        "//tensorflow/lite/c:common",
        "//tensorflow/lite/micro:debug_log",
        "//tensorflow/lite/micro:op_resolvers",
        "//tensorflow/lite/micro:test_helpers",
        "//tensorflow/lite/micro/testing:micro_test",
    ],
)<|MERGE_RESOLUTION|>--- conflicted
+++ resolved
@@ -260,11 +260,8 @@
         "elementwise.cc",
         "elu.cc",
         "exp.cc",
-<<<<<<< HEAD
         "expand_dims.cc",
-=======
         "fill.cc",
->>>>>>> 3702573c
         "floor.cc",
         "l2norm.cc",
         "logical.cc",
@@ -595,14 +592,19 @@
 )
 
 cc_test(
-<<<<<<< HEAD
     name = "expand_dims_test",
     srcs = ["expand_dims_test.cc"],
     deps = [
         ":kernel_runner",
         "//tensorflow/lite/c:common",
         "//tensorflow/lite/micro:debug_log",
-=======
+        "//tensorflow/lite/micro:op_resolvers",
+        "//tensorflow/lite/micro:test_helpers",
+        "//tensorflow/lite/micro/testing:micro_test",
+    ],
+)
+
+cc_test(
     name = "fill_test",
     srcs = [
         "fill_test.cc",
@@ -610,7 +612,6 @@
     deps = [
         ":kernel_runner",
         "//tensorflow/lite/c:common",
->>>>>>> 3702573c
         "//tensorflow/lite/micro:op_resolvers",
         "//tensorflow/lite/micro:test_helpers",
         "//tensorflow/lite/micro/testing:micro_test",
