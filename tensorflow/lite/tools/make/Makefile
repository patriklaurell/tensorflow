# Make uses /bin/sh by default, which is incompatible with the bashisms seen
# below.
SHELL := /bin/bash

# Find where we're running from, so we can store generated files here.
ifeq ($(origin MAKEFILE_DIR), undefined)
	MAKEFILE_DIR := $(shell dirname $(realpath $(lastword $(MAKEFILE_LIST))))
endif

# Try to figure out the host system
HOST_OS :=
ifeq ($(OS),Windows_NT)
	HOST_OS = windows
else
	UNAME_S := $(shell uname -s)
	ifeq ($(UNAME_S),Linux)
		HOST_OS := linux
	endif
	ifeq ($(UNAME_S),Darwin)
		HOST_OS := osx
	endif
endif

HOST_ARCH := $(shell if uname -m | grep -q i[345678]86; then echo x86_32; else uname -m; fi)

# Override these on the make command line to target a specific architecture. For example:
# make -f tensorflow/lite/tools/make/Makefile TARGET=rpi TARGET_ARCH=armv7l
TARGET := $(HOST_OS)
TARGET_ARCH := $(HOST_ARCH)

INCLUDES := \
-I. \
-I$(MAKEFILE_DIR)/../../../../../ \
-I$(MAKEFILE_DIR)/../../../../../../ \
-I$(MAKEFILE_DIR)/downloads/ \
-I$(MAKEFILE_DIR)/downloads/eigen \
-I$(MAKEFILE_DIR)/downloads/absl \
-I$(MAKEFILE_DIR)/downloads/gemmlowp \
-I$(MAKEFILE_DIR)/downloads/neon_2_sse \
-I$(MAKEFILE_DIR)/downloads/farmhash/src \
-I$(MAKEFILE_DIR)/downloads/flatbuffers/include \
-I$(MAKEFILE_DIR)/downloads/fp16/include \
-I$(OBJDIR)
# This is at the end so any globally-installed frameworks like protobuf don't
# override local versions in the source tree.
INCLUDES += -I/usr/local/include

# These are the default libraries needed, but they can be added to or
# overridden by the platform-specific settings in target makefiles.
LIBS := \
-lstdc++ \
-lpthread \
-lm \
-lz

# There are no rules for compiling objects for the host system (since we don't
# generate things like the protobuf compiler that require that), so all of
# these settings are for the target compiler.
CXXFLAGS := -O3 -DNDEBUG -fPIC
CXXFLAGS += $(EXTRA_CXXFLAGS)
CFLAGS := ${CXXFLAGS}
CXXFLAGS += --std=c++11
LDOPTS := -L/usr/local/lib
ARFLAGS := -r
TARGET_TOOLCHAIN_PREFIX :=
CC_PREFIX :=

ifeq ($(HOST_OS),windows)
CXXFLAGS += -fext-numeric-literals -D__LITTLE_ENDIAN__
endif

# This library is the main target for this makefile. It will contain a minimal
# runtime that can be linked in to other programs.
LIB_NAME := libtensorflow-lite.a

# Benchmark static library and binary
BENCHMARK_LIB_NAME := benchmark-lib.a
BENCHMARK_BINARY_NAME := benchmark_model
BENCHMARK_PERF_OPTIONS_BINARY_NAME := benchmark_model_performance_options

# A small example program that shows how to link against the library.
MINIMAL_SRCS := \
	tensorflow/lite/examples/minimal/minimal.cc

# What sources we want to compile, must be kept in sync with the main Bazel
# build files.

PROFILER_SRCS := \
  tensorflow/lite/profiling/memory_info.cc \
	tensorflow/lite/profiling/time.cc

PROFILE_SUMMARIZER_SRCS := \
	tensorflow/lite/profiling/profile_summarizer.cc \
	tensorflow/core/util/stats_calculator.cc

CMD_LINE_TOOLS_SRCS := \
	tensorflow/lite/tools/command_line_flags.cc

CORE_CC_ALL_SRCS := \
$(wildcard tensorflow/lite/*.cc) \
$(wildcard tensorflow/lite/*.c) \
$(wildcard tensorflow/lite/c/*.c) \
$(wildcard tensorflow/lite/core/*.cc) \
$(wildcard tensorflow/lite/core/api/*.cc) \
$(wildcard tensorflow/lite/experimental/resource_variable/*.cc) \
$(wildcard tensorflow/lite/experimental/ruy/*.cc)
ifneq ($(BUILD_TYPE),micro)
CORE_CC_ALL_SRCS += \
$(wildcard tensorflow/lite/kernels/*.cc) \
$(wildcard tensorflow/lite/kernels/internal/*.cc) \
$(wildcard tensorflow/lite/kernels/internal/optimized/*.cc) \
$(wildcard tensorflow/lite/kernels/internal/reference/*.cc) \
$(PROFILER_SRCS) \
tensorflow/lite/tools/make/downloads/farmhash/src/farmhash.cc \
tensorflow/lite/tools/make/downloads/fft2d/fftsg.c \
tensorflow/lite/tools/make/downloads/flatbuffers/src/util.cpp
CORE_CC_ALL_SRCS += \
	$(shell find tensorflow/lite/tools/make/downloads/absl/absl/ \
	             -type f -name \*.cc | grep -v test | grep -v benchmark | grep -v synchronization | grep -v debugging)
endif
# Remove any duplicates.
CORE_CC_ALL_SRCS := $(sort $(CORE_CC_ALL_SRCS))
CORE_CC_EXCLUDE_SRCS := \
$(wildcard tensorflow/lite/*test.cc) \
$(wildcard tensorflow/lite/*/*test.cc) \
$(wildcard tensorflow/lite/*/*/benchmark.cc) \
$(wildcard tensorflow/lite/*/*/example*.cc) \
$(wildcard tensorflow/lite/*/*/test*.cc) \
$(wildcard tensorflow/lite/*/*/*test.cc) \
$(wildcard tensorflow/lite/*/*/*/*test.cc) \
$(wildcard tensorflow/lite/kernels/*test_main.cc) \
$(wildcard tensorflow/lite/kernels/*test_util*.cc) \
$(MINIMAL_SRCS)

BUILD_WITH_MMAP ?= true
ifeq ($(BUILD_TYPE),micro)
	BUILD_WITH_MMAP=false
endif
ifeq ($(BUILD_TYPE),windows)
	BUILD_WITH_MMAP=false
endif
ifeq ($(BUILD_WITH_MMAP),true)
	CORE_CC_EXCLUDE_SRCS += tensorflow/lite/mmap_allocation.cc
else
	CORE_CC_EXCLUDE_SRCS += tensorflow/lite/mmap_allocation_disabled.cc
endif

BUILD_WITH_NNAPI ?= true
ifeq ($(BUILD_TYPE),micro)
	BUILD_WITH_NNAPI=false
endif
ifeq ($(TARGET),windows)
	BUILD_WITH_NNAPI=false
endif
ifeq ($(TARGET),ios)
	BUILD_WITH_NNAPI=false
endif
ifeq ($(TARGET),rpi)
	BUILD_WITH_NNAPI=false
endif
ifeq ($(TARGET),generic-aarch64)
	BUILD_WITH_NNAPI=false
endif
ifeq ($(BUILD_WITH_NNAPI),true)
	CORE_CC_ALL_SRCS += tensorflow/lite/delegates/nnapi/nnapi_delegate.cc
	CORE_CC_ALL_SRCS += tensorflow/lite/delegates/nnapi/quant_lstm_sup.cc
	CORE_CC_ALL_SRCS += tensorflow/lite/nnapi/nnapi_implementation.cc
	CORE_CC_ALL_SRCS += tensorflow/lite/nnapi/nnapi_util.cc
	LIBS += -lrt
else
	CORE_CC_ALL_SRCS += tensorflow/lite/delegates/nnapi/nnapi_delegate_disabled.cc
	CORE_CC_ALL_SRCS += tensorflow/lite/nnapi/nnapi_implementation_disabled.cc
endif

ifeq ($(TARGET),ios)
	CORE_CC_EXCLUDE_SRCS += tensorflow/lite/minimal_logging_android.cc
	CORE_CC_EXCLUDE_SRCS += tensorflow/lite/minimal_logging_default.cc
else
	CORE_CC_EXCLUDE_SRCS += tensorflow/lite/minimal_logging_android.cc
	CORE_CC_EXCLUDE_SRCS += tensorflow/lite/minimal_logging_ios.cc
endif

# Filter out all the excluded files.
TF_LITE_CC_SRCS := $(filter-out $(CORE_CC_EXCLUDE_SRCS), $(CORE_CC_ALL_SRCS))

# Benchmark sources
BENCHMARK_SRCS_DIR := tensorflow/lite/tools/benchmark
EVALUATION_UTILS_SRCS := \
  tensorflow/lite/tools/evaluation/utils.cc
BENCHMARK_ALL_SRCS := \
	$(wildcard $(BENCHMARK_SRCS_DIR)/*.cc) \
	$(PROFILE_SUMMARIZER_SRCS) \
	$(CMD_LINE_TOOLS_SRCS) \
	$(EVALUATION_UTILS_SRCS)

BENCHMARK_MAIN_SRC := $(BENCHMARK_SRCS_DIR)/benchmark_main.cc
BENCHMARK_PERF_OPTIONS_SRC := \
	$(BENCHMARK_SRCS_DIR)/benchmark_tflite_performance_options_main.cc
BENCHMARK_LIB_SRCS := $(filter-out \
	$(wildcard $(BENCHMARK_SRCS_DIR)/*_test.cc) \
	$(BENCHMARK_MAIN_SRC) \
	$(BENCHMARK_PERF_OPTIONS_SRC) \
	$(BENCHMARK_SRCS_DIR)/benchmark_plus_flex_main.cc, \
	$(BENCHMARK_ALL_SRCS))

# These target-specific makefiles should modify or replace options like
# CXXFLAGS or LIBS to work for a specific targetted architecture. All logic
# based on platforms or architectures should happen within these files, to
# keep this main makefile focused on the sources and dependencies.
include $(wildcard $(MAKEFILE_DIR)/targets/*_makefile.inc)

ALL_SRCS := \
	$(MINIMAL_SRCS) \
	$(PROFILER_SRCS) \
	$(PROFILER_SUMMARIZER_SRCS) \
	$(TF_LITE_CC_SRCS) \
<<<<<<< HEAD
	$(BENCHMARK_SRCS) \
	$(CMD_LINE_TOOLS_SRCS)
=======
	$(BENCHMARK_LIB_SRCS) \
  $(CMD_LINE_TOOLS_SRCS)
>>>>>>> 1746a922

# Where compiled objects are stored.
GENDIR := $(MAKEFILE_DIR)/gen/$(TARGET)_$(TARGET_ARCH)/
OBJDIR := $(GENDIR)obj/
BINDIR := $(GENDIR)bin/
LIBDIR := $(GENDIR)lib/

LIB_PATH := $(LIBDIR)$(LIB_NAME)
BENCHMARK_LIB := $(LIBDIR)$(BENCHMARK_LIB_NAME)
BENCHMARK_BINARY := $(BINDIR)$(BENCHMARK_BINARY_NAME)
BENCHMARK_PERF_OPTIONS_BINARY := $(BINDIR)$(BENCHMARK_PERF_OPTIONS_BINARY_NAME)
MINIMAL_BINARY := $(BINDIR)minimal

CXX := $(CC_PREFIX)${TARGET_TOOLCHAIN_PREFIX}g++
CC := $(CC_PREFIX)${TARGET_TOOLCHAIN_PREFIX}gcc
AR := $(CC_PREFIX)${TARGET_TOOLCHAIN_PREFIX}ar

MINIMAL_OBJS := $(addprefix $(OBJDIR), \
$(patsubst %.cc,%.o,$(patsubst %.c,%.o,$(MINIMAL_SRCS))))

LIB_OBJS := $(addprefix $(OBJDIR), \
$(patsubst %.cc,%.o,$(patsubst %.c,%.o,$(patsubst %.cpp,%.o,$(TF_LITE_CC_SRCS)))))

BENCHMARK_MAIN_OBJ := $(addprefix $(OBJDIR), \
$(patsubst %.cc,%.o,$(patsubst %.c,%.o,$(BENCHMARK_MAIN_SRC))))

BENCHMARK_PERF_OPTIONS_OBJ := $(addprefix $(OBJDIR), \
$(patsubst %.cc,%.o,$(patsubst %.c,%.o,$(BENCHMARK_PERF_OPTIONS_SRC))))

BENCHMARK_LIB_OBJS := $(addprefix $(OBJDIR), \
$(patsubst %.cc,%.o,$(patsubst %.c,%.o,$(BENCHMARK_LIB_SRCS))))

# For normal manually-created TensorFlow Lite C++ source files.
$(OBJDIR)%.o: %.cpp
	@mkdir -p $(dir $@)
	$(CXX) $(CXXFLAGS) $(INCLUDES) -c $< -o $@

$(OBJDIR)%.o: %.cc
	@mkdir -p $(dir $@)
	$(CXX) $(CXXFLAGS) $(INCLUDES) -c $< -o $@

# For normal manually-created TensorFlow Lite C source files.
$(OBJDIR)%.o: %.c
	@mkdir -p $(dir $@)
	$(CC) $(CFLAGS) $(INCLUDES) -c $< -o $@
$(OBJDIR)%.o: %.cpp
	@mkdir -p $(dir $@)
	$(CXX) $(CXXFLAGS) $(INCLUDES) -c $< -o $@

# The target that's compiled if there's no command-line arguments.
all: $(LIB_PATH)  $(MINIMAL_BINARY) $(BENCHMARK_BINARY) $(BENCHMARK_PERF_OPTIONS_BINARY)

# The target that's compiled for micro-controllers
micro: $(LIB_PATH)

# Hack for generating schema file bypassing flatbuffer parsing
tensorflow/lite/schema/schema_generated.h:
	@cp -u tensorflow/lite/schema/schema_generated.h.OPENSOURCE tensorflow/lite/schema/schema_generated.h

# Gathers together all the objects we've compiled into a single '.a' archive.
$(LIB_PATH): tensorflow/lite/schema/schema_generated.h $(LIB_OBJS)
	@mkdir -p $(dir $@)
	$(AR) $(ARFLAGS) $(LIB_PATH) $(LIB_OBJS)

lib: $(LIB_PATH)

$(MINIMAL_BINARY): $(MINIMAL_OBJS) $(LIB_PATH)
	@mkdir -p $(dir $@)
	$(CXX) $(CXXFLAGS) $(INCLUDES) \
	-o $(MINIMAL_BINARY) $(MINIMAL_OBJS) \
	$(LIBFLAGS) $(LIB_PATH) $(LDFLAGS) $(LIBS)

minimal: $(MINIMAL_BINARY)

$(BENCHMARK_LIB) : $(LIB_PATH) $(BENCHMARK_LIB_OBJS)
	@mkdir -p $(dir $@)
	$(AR) $(ARFLAGS) $(BENCHMARK_LIB) $(LIB_OBJS) $(BENCHMARK_LIB_OBJS)

benchmark_lib: $(BENCHMARK_LIB)

$(BENCHMARK_BINARY) : $(BENCHMARK_MAIN_OBJ) $(BENCHMARK_LIB)
	@mkdir -p $(dir $@)
	$(CXX) $(CXXFLAGS) $(INCLUDES) \
	-o $(BENCHMARK_BINARY) $(BENCHMARK_MAIN_OBJ) \
	$(LIBFLAGS) $(BENCHMARK_LIB) $(LDFLAGS) $(LIBS)

$(BENCHMARK_PERF_OPTIONS_BINARY) : $(BENCHMARK_PERF_OPTIONS_OBJ) $(BENCHMARK_LIB)
	@mkdir -p $(dir $@)
	$(CXX) $(CXXFLAGS) $(INCLUDES) \
	-o $(BENCHMARK_PERF_OPTIONS_BINARY) $(BENCHMARK_PERF_OPTIONS_OBJ) \
	$(LIBFLAGS) $(BENCHMARK_LIB) $(LDFLAGS) $(LIBS)

benchmark: $(BENCHMARK_BINARY) $(BENCHMARK_PERF_OPTIONS_BINARY)

libdir:
	@echo $(LIBDIR)

# Gets rid of all generated files.
clean:
	rm -rf $(MAKEFILE_DIR)/gen

# Gets rid of target files only, leaving the host alone. Also leaves the lib
# directory untouched deliberately, so we can persist multiple architectures
# across builds for iOS and Android.
cleantarget:
	rm -rf $(OBJDIR)
	rm -rf $(BINDIR)

$(DEPDIR)/%.d: ;
.PRECIOUS: $(DEPDIR)/%.d

-include $(patsubst %,$(DEPDIR)/%.d,$(basename $(ALL_SRCS)))<|MERGE_RESOLUTION|>--- conflicted
+++ resolved
@@ -214,13 +214,8 @@
 	$(PROFILER_SRCS) \
 	$(PROFILER_SUMMARIZER_SRCS) \
 	$(TF_LITE_CC_SRCS) \
-<<<<<<< HEAD
-	$(BENCHMARK_SRCS) \
-	$(CMD_LINE_TOOLS_SRCS)
-=======
 	$(BENCHMARK_LIB_SRCS) \
   $(CMD_LINE_TOOLS_SRCS)
->>>>>>> 1746a922
 
 # Where compiled objects are stored.
 GENDIR := $(MAKEFILE_DIR)/gen/$(TARGET)_$(TARGET_ARCH)/
