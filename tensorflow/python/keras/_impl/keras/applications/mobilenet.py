# Copyright 2015 The TensorFlow Authors. All Rights Reserved.
#
# Licensed under the Apache License, Version 2.0 (the "License");
# you may not use this file except in compliance with the License.
# You may obtain a copy of the License at
#
#     http://www.apache.org/licenses/LICENSE-2.0
#
# Unless required by applicable law or agreed to in writing, software
# distributed under the License is distributed on an "AS IS" BASIS,
# WITHOUT WARRANTIES OR CONDITIONS OF ANY KIND, either express or implied.
# See the License for the specific language governing permissions and
# limitations under the License.
# ==============================================================================
"""MobileNet v1 models for Keras.

MobileNet is a general architecture and can be used for multiple use cases.
Depending on the use case, it can use different input layer size and
different width factors. This allows different width models to reduce
the number of multiply-adds and thereby
reduce inference cost on mobile devices.

MobileNets support any input size greater than 32 x 32, with larger image sizes
offering better performance.
The number of parameters and number of multiply-adds
can be modified by using the `alpha` parameter,
which increases/decreases the number of filters in each layer.
By altering the image size and `alpha` parameter,
all 16 models from the paper can be built, with ImageNet weights provided.

The paper demonstrates the performance of MobileNets using `alpha` values of
1.0 (also called 100 % MobileNet), 0.75, 0.5 and 0.25.
For each of these `alpha` values, weights for 4 different input image sizes
are provided (224, 192, 160, 128).

The following table describes the size and accuracy of the 100% MobileNet
on size 224 x 224:
----------------------------------------------------------------------------
Width Multiplier (alpha) | ImageNet Acc |  Multiply-Adds (M) |  Params (M)
----------------------------------------------------------------------------
|   1.0 MobileNet-224    |    70.6 %     |        529        |     4.2     |
|   0.75 MobileNet-224   |    68.4 %     |        325        |     2.6     |
|   0.50 MobileNet-224   |    63.7 %     |        149        |     1.3     |
|   0.25 MobileNet-224   |    50.6 %     |        41         |     0.5     |
----------------------------------------------------------------------------

The following table describes the performance of
the 100 % MobileNet on various input sizes:
------------------------------------------------------------------------
      Resolution      | ImageNet Acc | Multiply-Adds (M) | Params (M)
------------------------------------------------------------------------
|  1.0 MobileNet-224  |    70.6 %    |        529        |     4.2     |
|  1.0 MobileNet-192  |    69.1 %    |        529        |     4.2     |
|  1.0 MobileNet-160  |    67.2 %    |        529        |     4.2     |
|  1.0 MobileNet-128  |    64.4 %    |        529        |     4.2     |
------------------------------------------------------------------------

The weights for all 16 models are obtained and translated
from Tensorflow checkpoints found at
https://github.com/tensorflow/models/blob/master/research/slim/nets/mobilenet_v1.md

# Reference
- [MobileNets: Efficient Convolutional Neural Networks for
   Mobile Vision Applications](https://arxiv.org/pdf/1704.04861.pdf))
"""
from __future__ import absolute_import
from __future__ import division
from __future__ import print_function

import os
<<<<<<< HEAD
import warnings
=======
>>>>>>> eea28cb2

from tensorflow.python.keras._impl.keras import backend as K
from tensorflow.python.keras._impl.keras import constraints
from tensorflow.python.keras._impl.keras import initializers
from tensorflow.python.keras._impl.keras import regularizers
from tensorflow.python.keras._impl.keras.applications import imagenet_utils
from tensorflow.python.keras._impl.keras.applications.imagenet_utils import _obtain_input_shape
from tensorflow.python.keras._impl.keras.applications.imagenet_utils import decode_predictions  # pylint: disable=unused-import
from tensorflow.python.keras._impl.keras.engine import InputSpec
from tensorflow.python.keras._impl.keras.engine.topology import get_source_inputs
from tensorflow.python.keras._impl.keras.layers import Activation
from tensorflow.python.keras._impl.keras.layers import BatchNormalization
from tensorflow.python.keras._impl.keras.layers import Conv2D
from tensorflow.python.keras._impl.keras.layers import Dropout
from tensorflow.python.keras._impl.keras.layers import GlobalAveragePooling2D
from tensorflow.python.keras._impl.keras.layers import GlobalMaxPooling2D
from tensorflow.python.keras._impl.keras.layers import Input
from tensorflow.python.keras._impl.keras.layers import Reshape
from tensorflow.python.keras._impl.keras.models import Model
from tensorflow.python.keras._impl.keras.utils import conv_utils
from tensorflow.python.keras._impl.keras.utils.data_utils import get_file
from tensorflow.python.platform import tf_logging as logging

BASE_WEIGHT_PATH = 'https://github.com/fchollet/deep-learning-models/releases/download/v0.6/'


def relu6(x):
  return K.relu(x, max_value=6)


def preprocess_input(x):
  """Preprocesses a numpy array encoding a batch of images.

  Arguments:
      x: a 4D numpy array consists of RGB values within [0, 255].

  Returns:
      Preprocessed array.
  """
  return imagenet_utils.preprocess_input(x, mode='tf')


class DepthwiseConv2D(Conv2D):
  """Depthwise separable 2D convolution.

  Depthwise Separable convolutions consists in performing
  just the first step in a depthwise spatial convolution
  (which acts on each input channel separately).
  The `depth_multiplier` argument controls how many
  output channels are generated per input channel in the depthwise step.

  Arguments:
      kernel_size: An integer or tuple/list of 2 integers, specifying the
          width and height of the 2D convolution window.
          Can be a single integer to specify the same value for
          all spatial dimensions.
      strides: An integer or tuple/list of 2 integers,
          specifying the strides of the convolution along the width and height.
          Can be a single integer to specify the same value for
          all spatial dimensions.
          Specifying any stride value != 1 is incompatible with specifying
          any `dilation_rate` value != 1.
      padding: one of `"valid"` or `"same"` (case-insensitive).
      depth_multiplier: The number of depthwise convolution output channels
          for each input channel.
          The total number of depthwise convolution output
          channels will be equal to `filters_in * depth_multiplier`.
      data_format: A string,
          one of `channels_last` (default) or `channels_first`.
          The ordering of the dimensions in the inputs.
          `channels_last` corresponds to inputs with shape
          `(batch, height, width, channels)` while `channels_first`
          corresponds to inputs with shape
          `(batch, channels, height, width)`.
          It defaults to the `image_data_format` value found in your
          Keras config file at `~/.keras/keras.json`.
          If you never set it, then it will be "channels_last".
      activation: Activation function to use
          (see [activations](../activations.md)).
          If you don't specify anything, no activation is applied
          (ie. "linear" activation: `a(x) = x`).
      use_bias: Boolean, whether the layer uses a bias vector.
      depthwise_initializer: Initializer for the depthwise kernel matrix
          (see [initializers](../initializers.md)).
      bias_initializer: Initializer for the bias vector
          (see [initializers](../initializers.md)).
      depthwise_regularizer: Regularizer function applied to
          the depthwise kernel matrix
          (see [regularizer](../regularizers.md)).
      bias_regularizer: Regularizer function applied to the bias vector
          (see [regularizer](../regularizers.md)).
      activity_regularizer: Regularizer function applied to
          the output of the layer (its "activation").
          (see [regularizer](../regularizers.md)).
      depthwise_constraint: Constraint function applied to
          the depthwise kernel matrix
          (see [constraints](../constraints.md)).
      bias_constraint: Constraint function applied to the bias vector
          (see [constraints](../constraints.md)).

  Input shape:
      4D tensor with shape:
      `[batch, channels, rows, cols]` if data_format='channels_first'
      or 4D tensor with shape:
      `[batch, rows, cols, channels]` if data_format='channels_last'.

  Output shape:
      4D tensor with shape:
      `[batch, filters, new_rows, new_cols]` if data_format='channels_first'
      or 4D tensor with shape:
      `[batch, new_rows, new_cols, filters]` if data_format='channels_last'.
      `rows` and `cols` values might have changed due to padding.
  """

  def __init__(self,
               kernel_size,
               strides=(1, 1),
               padding='valid',
               depth_multiplier=1,
               data_format=None,
               activation=None,
               use_bias=True,
               depthwise_initializer='glorot_uniform',
               bias_initializer='zeros',
               depthwise_regularizer=None,
               bias_regularizer=None,
               activity_regularizer=None,
               depthwise_constraint=None,
               bias_constraint=None,
               **kwargs):
    super(DepthwiseConv2D, self).__init__(
        filters=None,
        kernel_size=kernel_size,
        strides=strides,
        padding=padding,
        data_format=data_format,
        activation=activation,
        use_bias=use_bias,
        bias_regularizer=bias_regularizer,
        activity_regularizer=activity_regularizer,
        bias_constraint=bias_constraint,
        **kwargs)
    self.depth_multiplier = depth_multiplier
    self.depthwise_initializer = initializers.get(depthwise_initializer)
    self.depthwise_regularizer = regularizers.get(depthwise_regularizer)
    self.depthwise_constraint = constraints.get(depthwise_constraint)
    self.bias_initializer = initializers.get(bias_initializer)

  def build(self, input_shape):
    if len(input_shape) < 4:
      raise ValueError('Inputs to `DepthwiseConv2D` should have rank 4. '
                       'Received input shape:', str(input_shape))
    if self.data_format == 'channels_first':
      channel_axis = 1
    else:
      channel_axis = 3
    if input_shape[channel_axis] is None:
      raise ValueError('The channel dimension of the inputs to '
                       '`DepthwiseConv2D` '
                       'should be defined. Found `None`.')
    input_dim = int(input_shape[channel_axis])
    depthwise_kernel_shape = (self.kernel_size[0], self.kernel_size[1],
                              input_dim, self.depth_multiplier)

    self.depthwise_kernel = self.add_weight(
        shape=depthwise_kernel_shape,
        initializer=self.depthwise_initializer,
        name='depthwise_kernel',
        regularizer=self.depthwise_regularizer,
        constraint=self.depthwise_constraint)

    if self.use_bias:
      self.bias = self.add_weight(
          shape=(input_dim * self.depth_multiplier,),
          initializer=self.bias_initializer,
          name='bias',
          regularizer=self.bias_regularizer,
          constraint=self.bias_constraint)
    else:
      self.bias = None
    # Set input spec.
    self.input_spec = InputSpec(ndim=4, axes={channel_axis: input_dim})
    self.built = True

  def call(self, inputs, training=None):
    outputs = K.depthwise_conv2d(
        inputs,
        self.depthwise_kernel,
        strides=self.strides,
        padding=self.padding,
        dilation_rate=self.dilation_rate,
        data_format=self.data_format)

    if self.bias:
      outputs = K.bias_add(outputs, self.bias, data_format=self.data_format)

    if self.activation is not None:
      return self.activation(outputs)

    return outputs

  def compute_output_shape(self, input_shape):
    if self.data_format == 'channels_first':
      rows = input_shape[2]
      cols = input_shape[3]
      out_filters = input_shape[1] * self.depth_multiplier
    elif self.data_format == 'channels_last':
      rows = input_shape[1]
      cols = input_shape[2]
      out_filters = input_shape[3] * self.depth_multiplier

    rows = conv_utils.conv_output_length(rows, self.kernel_size[0],
                                         self.padding, self.strides[0])
    cols = conv_utils.conv_output_length(cols, self.kernel_size[1],
                                         self.padding, self.strides[1])

    if self.data_format == 'channels_first':
      return (input_shape[0], out_filters, rows, cols)
    elif self.data_format == 'channels_last':
      return (input_shape[0], rows, cols, out_filters)

  def get_config(self):
    config = super(DepthwiseConv2D, self).get_config()
    config.pop('filters')
    config.pop('kernel_initializer')
    config.pop('kernel_regularizer')
    config.pop('kernel_constraint')
    config['depth_multiplier'] = self.depth_multiplier
    config['depthwise_initializer'] = initializers.serialize(
        self.depthwise_initializer)
    config['depthwise_regularizer'] = regularizers.serialize(
        self.depthwise_regularizer)
    config['depthwise_constraint'] = constraints.serialize(
        self.depthwise_constraint)
    return config


def MobileNet(input_shape=None,  # pylint: disable=invalid-name
              alpha=1.0,
              depth_multiplier=1,
              dropout=1e-3,
              include_top=True,
              weights='imagenet',
              input_tensor=None,
              pooling=None,
              classes=1000):
  """Instantiates the MobileNet architecture.

  Note that only TensorFlow is supported for now,
  therefore it only works with the data format
  `image_data_format='channels_last'` in your Keras config
  at `~/.keras/keras.json`.

  To load a MobileNet model via `load_model`, import the custom
  objects `relu6` and `DepthwiseConv2D` and pass them to the
  `custom_objects` parameter.
  E.g.
  model = load_model('mobilenet.h5', custom_objects={
                     'relu6': mobilenet.relu6,
                     'DepthwiseConv2D': mobilenet.DepthwiseConv2D})

  Arguments:
      input_shape: optional shape tuple, only to be specified
          if `include_top` is False (otherwise the input shape
          has to be `(224, 224, 3)` (with `channels_last` data format)
          or (3, 224, 224) (with `channels_first` data format).
          It should have exactly 3 input channels,
          and width and height should be no smaller than 32.
          E.g. `(200, 200, 3)` would be one valid value.
      alpha: controls the width of the network.
          - If `alpha` < 1.0, proportionally decreases the number
              of filters in each layer.
          - If `alpha` > 1.0, proportionally increases the number
              of filters in each layer.
          - If `alpha` = 1, default number of filters from the paper
               are used at each layer.
      depth_multiplier: depth multiplier for depthwise convolution
          (also called the resolution multiplier)
      dropout: dropout rate
      include_top: whether to include the fully-connected
          layer at the top of the network.
      weights: one of `None` (random initialization),
<<<<<<< HEAD
          'imagenet' (pre-training on ImageNet),
=======
          "imagenet" (pre-training on ImageNet),
>>>>>>> eea28cb2
          or the path to the weights file to be loaded.
      input_tensor: optional Keras tensor (i.e. output of
          `layers.Input()`)
          to use as image input for the model.
      pooling: Optional pooling mode for feature extraction
          when `include_top` is `False`.
          - `None` means that the output of the model
              will be the 4D tensor output of the
              last convolutional layer.
          - `avg` means that global average pooling
              will be applied to the output of the
              last convolutional layer, and thus
              the output of the model will be a
              2D tensor.
          - `max` means that global max pooling will
              be applied.
      classes: optional number of classes to classify images
          into, only to be specified if `include_top` is True, and
          if no `weights` argument is specified.

  Returns:
      A Keras model instance.

  Raises:
      ValueError: in case of invalid argument for `weights`,
          or invalid input shape.
      RuntimeError: If attempting to run this model with a
          backend that does not support separable convolutions.
  """
<<<<<<< HEAD

  if K.backend() != 'tensorflow':
    raise RuntimeError('Only TensorFlow backend is currently supported, '
                       'as other backends do not support '
                       'depthwise convolution.')

=======
>>>>>>> eea28cb2
  if not (weights in {'imagenet', None} or os.path.exists(weights)):
    raise ValueError('The `weights` argument should be either '
                     '`None` (random initialization), `imagenet` '
                     '(pre-training on ImageNet), '
                     'or the path to the weights file to be loaded.')
<<<<<<< HEAD

=======
>>>>>>> eea28cb2

  if weights == 'imagenet' and include_top and classes != 1000:
    raise ValueError('If using `weights` as ImageNet with `include_top` '
                     'as true, `classes` should be 1000')

  # Determine proper input shape.
  if input_shape is None:
    default_size = 224
  else:
    if K.image_data_format() == 'channels_first':
      rows = input_shape[1]
      cols = input_shape[2]
    else:
      rows = input_shape[0]
      cols = input_shape[1]
    if rows == cols and rows in [128, 160, 192, 224]:
      default_size = rows
    else:
      default_size = 224
  input_shape = _obtain_input_shape(
      input_shape,
      default_size=default_size,
      min_size=32,
      data_format=K.image_data_format(),
      require_flatten=include_top,
      weights=weights)
  if K.image_data_format() == 'channels_last':
    row_axis, col_axis = (0, 1)
  else:
    row_axis, col_axis = (1, 2)
  rows = input_shape[row_axis]
  cols = input_shape[col_axis]

  if weights == 'imagenet':
    if depth_multiplier != 1:
      raise ValueError('If imagenet weights are being loaded, '
                       'depth multiplier must be 1')

    if alpha not in [0.25, 0.50, 0.75, 1.0]:
      raise ValueError('If imagenet weights are being loaded, '
                       'alpha can be one of'
                       '`0.25`, `0.50`, `0.75` or `1.0` only.')

    if rows != cols or rows not in [128, 160, 192, 224]:
      raise ValueError('If imagenet weights are being loaded, '
                       'input must have a static square shape (one of '
                       '(128,128), (160,160), (192,192), or (224, 224)).'
                       ' Input shape provided = %s' % (input_shape,))

  if K.image_data_format() != 'channels_last':
    logging.warning('The MobileNet family of models is only available '
                    'for the input data format "channels_last" '
                    '(width, height, channels). '
                    'However your settings specify the default '
                    'data format "channels_first" (channels, width, height).'
                    ' You should set `image_data_format="channels_last"` '
                    'in your Keras config located at ~/.keras/keras.json. '
                    'The model being returned right now will expect inputs '
                    'to follow the "channels_last" data format.')
    K.set_image_data_format('channels_last')
    old_data_format = 'channels_first'
  else:
    old_data_format = None

  if input_tensor is None:
    img_input = Input(shape=input_shape)
  else:
    if not K.is_keras_tensor(input_tensor):
      img_input = Input(tensor=input_tensor, shape=input_shape)
    else:
      img_input = input_tensor

  x = _conv_block(img_input, 32, alpha, strides=(2, 2))
  x = _depthwise_conv_block(x, 64, alpha, depth_multiplier, block_id=1)

  x = _depthwise_conv_block(
      x, 128, alpha, depth_multiplier, strides=(2, 2), block_id=2)
  x = _depthwise_conv_block(x, 128, alpha, depth_multiplier, block_id=3)

  x = _depthwise_conv_block(
      x, 256, alpha, depth_multiplier, strides=(2, 2), block_id=4)
  x = _depthwise_conv_block(x, 256, alpha, depth_multiplier, block_id=5)

  x = _depthwise_conv_block(
      x, 512, alpha, depth_multiplier, strides=(2, 2), block_id=6)
  x = _depthwise_conv_block(x, 512, alpha, depth_multiplier, block_id=7)
  x = _depthwise_conv_block(x, 512, alpha, depth_multiplier, block_id=8)
  x = _depthwise_conv_block(x, 512, alpha, depth_multiplier, block_id=9)
  x = _depthwise_conv_block(x, 512, alpha, depth_multiplier, block_id=10)
  x = _depthwise_conv_block(x, 512, alpha, depth_multiplier, block_id=11)

  x = _depthwise_conv_block(
      x, 1024, alpha, depth_multiplier, strides=(2, 2), block_id=12)
  x = _depthwise_conv_block(x, 1024, alpha, depth_multiplier, block_id=13)

  if include_top:
    if K.image_data_format() == 'channels_first':
      shape = (int(1024 * alpha), 1, 1)
    else:
      shape = (1, 1, int(1024 * alpha))

    x = GlobalAveragePooling2D()(x)
    x = Reshape(shape, name='reshape_1')(x)
    x = Dropout(dropout, name='dropout')(x)
    x = Conv2D(classes, (1, 1), padding='same', name='conv_preds')(x)
    x = Activation('softmax', name='act_softmax')(x)
    x = Reshape((classes,), name='reshape_2')(x)
  else:
    if pooling == 'avg':
      x = GlobalAveragePooling2D()(x)
    elif pooling == 'max':
      x = GlobalMaxPooling2D()(x)

  # Ensure that the model takes into account
  # any potential predecessors of `input_tensor`.
  if input_tensor is not None:
    inputs = get_source_inputs(input_tensor)
  else:
    inputs = img_input

  # Create model.
  model = Model(inputs, x, name='mobilenet_%0.2f_%s' % (alpha, rows))

  # load weights
  if weights == 'imagenet':
    if K.image_data_format() == 'channels_first':
      raise ValueError('Weights for "channels_last" format '
                       'are not available.')
    if alpha == 1.0:
      alpha_text = '1_0'
    elif alpha == 0.75:
      alpha_text = '7_5'
    elif alpha == 0.50:
      alpha_text = '5_0'
    else:
      alpha_text = '2_5'

    if include_top:
      model_name = 'mobilenet_%s_%d_tf.h5' % (alpha_text, rows)
      weigh_path = BASE_WEIGHT_PATH + model_name
      weights_path = get_file(model_name, weigh_path, cache_subdir='models')
    else:
      model_name = 'mobilenet_%s_%d_tf_no_top.h5' % (alpha_text, rows)
      weigh_path = BASE_WEIGHT_PATH + model_name
      weights_path = get_file(model_name, weigh_path, cache_subdir='models')
    model.load_weights(weights_path)
  elif weights is not None:
    model.load_weights(weights)

  if old_data_format:
    K.set_image_data_format(old_data_format)
  elif weights is not None:
    model.load_weights(weights)
  return model


def _conv_block(inputs, filters, alpha, kernel=(3, 3), strides=(1, 1)):
  """Adds an initial convolution layer (with batch normalization and relu6).

  Arguments:
      inputs: Input tensor of shape `(rows, cols, 3)`
          (with `channels_last` data format) or
          (3, rows, cols) (with `channels_first` data format).
          It should have exactly 3 inputs channels,
          and width and height should be no smaller than 32.
          E.g. `(224, 224, 3)` would be one valid value.
      filters: Integer, the dimensionality of the output space
          (i.e. the number output of filters in the convolution).
      alpha: controls the width of the network.
          - If `alpha` < 1.0, proportionally decreases the number
              of filters in each layer.
          - If `alpha` > 1.0, proportionally increases the number
              of filters in each layer.
          - If `alpha` = 1, default number of filters from the paper
               are used at each layer.
      kernel: An integer or tuple/list of 2 integers, specifying the
          width and height of the 2D convolution window.
          Can be a single integer to specify the same value for
          all spatial dimensions.
      strides: An integer or tuple/list of 2 integers,
          specifying the strides of the convolution along the width and height.
          Can be a single integer to specify the same value for
          all spatial dimensions.
          Specifying any stride value != 1 is incompatible with specifying
          any `dilation_rate` value != 1.

  Input shape:
      4D tensor with shape:
      `(samples, channels, rows, cols)` if data_format='channels_first'
      or 4D tensor with shape:
      `(samples, rows, cols, channels)` if data_format='channels_last'.

  Output shape:
      4D tensor with shape:
      `(samples, filters, new_rows, new_cols)` if data_format='channels_first'
      or 4D tensor with shape:
      `(samples, new_rows, new_cols, filters)` if data_format='channels_last'.
      `rows` and `cols` values might have changed due to stride.

  Returns:
      Output tensor of block.
  """
  channel_axis = 1 if K.image_data_format() == 'channels_first' else -1
  filters = int(filters * alpha)
  x = Conv2D(
      filters,
      kernel,
      padding='same',
      use_bias=False,
      strides=strides,
      name='conv1')(inputs)
  x = BatchNormalization(axis=channel_axis, name='conv1_bn')(x)
  return Activation(relu6, name='conv1_relu')(x)


def _depthwise_conv_block(inputs,
                          pointwise_conv_filters,
                          alpha,
                          depth_multiplier=1,
                          strides=(1, 1),
                          block_id=1):
  """Adds a depthwise convolution block.

  A depthwise convolution block consists of a depthwise conv,
  batch normalization, relu6, pointwise convolution,
  batch normalization and relu6 activation.

  Arguments:
      inputs: Input tensor of shape `(rows, cols, channels)`
          (with `channels_last` data format) or
          (channels, rows, cols) (with `channels_first` data format).
      pointwise_conv_filters: Integer, the dimensionality of the output space
          (i.e. the number output of filters in the pointwise convolution).
      alpha: controls the width of the network.
          - If `alpha` < 1.0, proportionally decreases the number
              of filters in each layer.
          - If `alpha` > 1.0, proportionally increases the number
              of filters in each layer.
          - If `alpha` = 1, default number of filters from the paper
               are used at each layer.
      depth_multiplier: The number of depthwise convolution output channels
          for each input channel.
          The total number of depthwise convolution output
          channels will be equal to `filters_in * depth_multiplier`.
      strides: An integer or tuple/list of 2 integers,
          specifying the strides of the convolution along the width and height.
          Can be a single integer to specify the same value for
          all spatial dimensions.
          Specifying any stride value != 1 is incompatible with specifying
          any `dilation_rate` value != 1.
      block_id: Integer, a unique identification designating the block number.

  Input shape:
      4D tensor with shape:
      `(batch, channels, rows, cols)` if data_format='channels_first'
      or 4D tensor with shape:
      `(batch, rows, cols, channels)` if data_format='channels_last'.

  Output shape:
      4D tensor with shape:
      `(batch, filters, new_rows, new_cols)` if data_format='channels_first'
      or 4D tensor with shape:
      `(batch, new_rows, new_cols, filters)` if data_format='channels_last'.
      `rows` and `cols` values might have changed due to stride.

  Returns:
      Output tensor of block.
  """
  channel_axis = 1 if K.image_data_format() == 'channels_first' else -1
  pointwise_conv_filters = int(pointwise_conv_filters * alpha)

  x = DepthwiseConv2D(  # pylint: disable=not-callable
      (3, 3),
      padding='same',
      depth_multiplier=depth_multiplier,
      strides=strides,
      use_bias=False,
      name='conv_dw_%d' % block_id)(inputs)
  x = BatchNormalization(axis=channel_axis, name='conv_dw_%d_bn' % block_id)(x)
  x = Activation(relu6, name='conv_dw_%d_relu' % block_id)(x)

  x = Conv2D(
      pointwise_conv_filters, (1, 1),
      padding='same',
      use_bias=False,
      strides=(1, 1),
      name='conv_pw_%d' % block_id)(x)
  x = BatchNormalization(axis=channel_axis, name='conv_pw_%d_bn' % block_id)(x)
  return Activation(relu6, name='conv_pw_%d_relu' % block_id)(x)<|MERGE_RESOLUTION|>--- conflicted
+++ resolved
@@ -68,10 +68,6 @@
 from __future__ import print_function
 
 import os
-<<<<<<< HEAD
-import warnings
-=======
->>>>>>> eea28cb2
 
 from tensorflow.python.keras._impl.keras import backend as K
 from tensorflow.python.keras._impl.keras import constraints
@@ -354,11 +350,7 @@
       include_top: whether to include the fully-connected
           layer at the top of the network.
       weights: one of `None` (random initialization),
-<<<<<<< HEAD
           'imagenet' (pre-training on ImageNet),
-=======
-          "imagenet" (pre-training on ImageNet),
->>>>>>> eea28cb2
           or the path to the weights file to be loaded.
       input_tensor: optional Keras tensor (i.e. output of
           `layers.Input()`)
@@ -388,24 +380,11 @@
       RuntimeError: If attempting to run this model with a
           backend that does not support separable convolutions.
   """
-<<<<<<< HEAD
-
-  if K.backend() != 'tensorflow':
-    raise RuntimeError('Only TensorFlow backend is currently supported, '
-                       'as other backends do not support '
-                       'depthwise convolution.')
-
-=======
->>>>>>> eea28cb2
   if not (weights in {'imagenet', None} or os.path.exists(weights)):
     raise ValueError('The `weights` argument should be either '
                      '`None` (random initialization), `imagenet` '
                      '(pre-training on ImageNet), '
                      'or the path to the weights file to be loaded.')
-<<<<<<< HEAD
-
-=======
->>>>>>> eea28cb2
 
   if weights == 'imagenet' and include_top and classes != 1000:
     raise ValueError('If using `weights` as ImageNet with `include_top` '
