# Copyright 2015 The TensorFlow Authors. All Rights Reserved.
#
# Licensed under the Apache License, Version 2.0 (the "License");
# you may not use this file except in compliance with the License.
# You may obtain a copy of the License at
#
#     http://www.apache.org/licenses/LICENSE-2.0
#
# Unless required by applicable law or agreed to in writing, software
# distributed under the License is distributed on an "AS IS" BASIS,
# WITHOUT WARRANTIES OR CONDITIONS OF ANY KIND, either express or implied.
# See the License for the specific language governing permissions and
# limitations under the License.
# ==============================================================================

from __future__ import absolute_import
from __future__ import division
from __future__ import print_function

import fnmatch
import os
import re
import sys

from setuptools import find_packages, setup, Command
from setuptools.command.install import install as InstallCommandBase
from setuptools.dist import Distribution

# This version string is semver compatible, but incompatible with pip.
# For pip, we will remove all '-' characters from this string, and use the
# result for pip.
<<<<<<< HEAD
_VERSION = '1.6.0-rc0'
=======
_VERSION = '1.6.0-rc1'
>>>>>>> 62b3b9a0

REQUIRED_PACKAGES = [
    'absl-py >= 0.1.6',
    'astor >= 0.6.0',
    'gast >= 0.2.0',
    'grpcio >= 1.8.6',
    'numpy >= 1.13.3',
    'six >= 1.10.0',
    'protobuf >= 3.4.0',
    'tensorboard >= 1.6.0, < 1.7.0',
    'termcolor >= 1.1.0',
]

project_name = 'tensorflow'
if '--project_name' in sys.argv:
  project_name_idx = sys.argv.index('--project_name')
  project_name = sys.argv[project_name_idx + 1]
  sys.argv.remove('--project_name')
  sys.argv.pop(project_name_idx)

# python3 requires wheel 0.26
if sys.version_info.major == 3:
  REQUIRED_PACKAGES.append('wheel >= 0.26')
else:
  REQUIRED_PACKAGES.append('wheel')
  # mock comes with unittest.mock for python3, need to install for python2
  REQUIRED_PACKAGES.append('mock >= 2.0.0')

# tf-nightly should depend on tb-nightly
if 'tf_nightly' in project_name:
  for i, pkg in enumerate(REQUIRED_PACKAGES):
    if 'tensorboard' in pkg:
      REQUIRED_PACKAGES[i] = 'tb-nightly >= 1.7.0a0, < 1.8.0a0'
      break

# weakref.finalize and enum were introduced in Python 3.4
if sys.version_info < (3, 4):
  REQUIRED_PACKAGES.append('backports.weakref >= 1.0rc1')
  REQUIRED_PACKAGES.append('enum34 >= 1.1.6')

# pylint: disable=line-too-long
CONSOLE_SCRIPTS = [
    'freeze_graph = tensorflow.python.tools.freeze_graph:main',
    'toco_from_protos = tensorflow.contrib.lite.toco.python.toco_from_protos:main',
    'toco = tensorflow.contrib.lite.toco.python.toco_wrapper:main',
    'saved_model_cli = tensorflow.python.tools.saved_model_cli:main',
    # We need to keep the TensorBoard command, even though the console script
    # is now declared by the tensorboard pip package. If we remove the
    # TensorBoard command, pip will inappropriately remove it during install,
    # even though the command is not removed, just moved to a different wheel.
    'tensorboard = tensorboard.main:run_main',
]
# pylint: enable=line-too-long

# remove the tensorboard console script if building tf_nightly
if 'tf_nightly' in project_name:
  CONSOLE_SCRIPTS.remove('tensorboard = tensorboard.main:run_main')

TEST_PACKAGES = [
    'scipy >= 0.15.1',
]

class BinaryDistribution(Distribution):
  def has_ext_modules(self):
    return True


class InstallCommand(InstallCommandBase):
  """Override the dir where the headers go."""

  def finalize_options(self):
    ret = InstallCommandBase.finalize_options(self)
    self.install_headers = os.path.join(self.install_purelib,
                                        'tensorflow', 'include')
    return ret


class InstallHeaders(Command):
  """Override how headers are copied.

  The install_headers that comes with setuptools copies all files to
  the same directory. But we need the files to be in a specific directory
  hierarchy for -I <include_dir> to work correctly.
  """
  description = 'install C/C++ header files'

  user_options = [('install-dir=', 'd',
                   'directory to install header files to'),
                  ('force', 'f',
                   'force installation (overwrite existing files)'),
                 ]

  boolean_options = ['force']

  def initialize_options(self):
    self.install_dir = None
    self.force = 0
    self.outfiles = []

  def finalize_options(self):
    self.set_undefined_options('install',
                               ('install_headers', 'install_dir'),
                               ('force', 'force'))

  def mkdir_and_copy_file(self, header):
    install_dir = os.path.join(self.install_dir, os.path.dirname(header))
    # Get rid of some extra intervening directories so we can have fewer
    # directories for -I
    install_dir = re.sub('/google/protobuf_archive/src', '', install_dir)

    # Copy eigen code into tensorflow/include.
    # A symlink would do, but the wheel file that gets created ignores
    # symlink within the directory hierarchy.
    # NOTE(keveman): Figure out how to customize bdist_wheel package so
    # we can do the symlink.
    if 'external/eigen_archive/' in install_dir:
      extra_dir = install_dir.replace('external/eigen_archive', '')
      if not os.path.exists(extra_dir):
        self.mkpath(extra_dir)
      self.copy_file(header, extra_dir)

    if not os.path.exists(install_dir):
      self.mkpath(install_dir)
    return self.copy_file(header, install_dir)

  def run(self):
    hdrs = self.distribution.headers
    if not hdrs:
      return

    self.mkpath(self.install_dir)
    for header in hdrs:
      (out, _) = self.mkdir_and_copy_file(header)
      self.outfiles.append(out)

  def get_inputs(self):
    return self.distribution.headers or []

  def get_outputs(self):
    return self.outfiles


def find_files(pattern, root):
  """Return all the files matching pattern below root dir."""
  for path, _, files in os.walk(root):
    for filename in fnmatch.filter(files, pattern):
      yield os.path.join(path, filename)


matches = ['../' + x for x in find_files('*', 'external') if '.py' not in x]

so_lib_paths = [
    i for i in os.listdir('.')
    if os.path.isdir(i) and fnmatch.fnmatch(i, '_solib_*')
]

for path in so_lib_paths:
  matches.extend(
      ['../' + x for x in find_files('*', path) if '.py' not in x]
  )

if os.name == 'nt':
  EXTENSION_NAME = 'python/_pywrap_tensorflow_internal.pyd'
else:
  EXTENSION_NAME = 'python/_pywrap_tensorflow_internal.so'

headers = (list(find_files('*.h', 'tensorflow/core')) +
           list(find_files('*.h', 'tensorflow/stream_executor')) +
           list(find_files('*.h', 'google/protobuf_archive/src')) +
           list(find_files('*', 'third_party/eigen3')) +
           list(find_files('*', 'external/eigen_archive')) +
           list(find_files('*.h', 'external/nsync/public')))

setup(
    name=project_name,
    version=_VERSION.replace('-', ''),
    description='TensorFlow helps the tensors flow',
    long_description='',
    url='https://www.tensorflow.org/',
    author='Google Inc.',
    author_email='opensource@google.com',
    # Contained modules and scripts.
    packages=find_packages(),
    entry_points={
        'console_scripts': CONSOLE_SCRIPTS,
    },
    headers=headers,
    install_requires=REQUIRED_PACKAGES,
    tests_require=REQUIRED_PACKAGES + TEST_PACKAGES,
    # Add in any packaged data.
    include_package_data=True,
    package_data={
        'tensorflow': [
            EXTENSION_NAME,
        ] + matches,
    },
    zip_safe=False,
    distclass=BinaryDistribution,
    cmdclass={
        'install_headers': InstallHeaders,
        'install': InstallCommand,
    },
    # PyPI package information.
    classifiers=[
        'Development Status :: 4 - Beta',
        'Intended Audience :: Developers',
        'Intended Audience :: Education',
        'Intended Audience :: Science/Research',
        'License :: OSI Approved :: Apache Software License',
        'Programming Language :: Python :: 2',
        'Programming Language :: Python :: 2.7',
        'Programming Language :: Python :: 3',
        'Programming Language :: Python :: 3.4',
        'Programming Language :: Python :: 3.5',
        'Programming Language :: Python :: 3.6',
        'Topic :: Scientific/Engineering',
        'Topic :: Scientific/Engineering :: Mathematics',
        'Topic :: Scientific/Engineering :: Artificial Intelligence',
        'Topic :: Software Development',
        'Topic :: Software Development :: Libraries',
        'Topic :: Software Development :: Libraries :: Python Modules',
    ],
    license='Apache 2.0',
    keywords='tensorflow tensor machine learning',)<|MERGE_RESOLUTION|>--- conflicted
+++ resolved
@@ -29,11 +29,7 @@
 # This version string is semver compatible, but incompatible with pip.
 # For pip, we will remove all '-' characters from this string, and use the
 # result for pip.
-<<<<<<< HEAD
-_VERSION = '1.6.0-rc0'
-=======
 _VERSION = '1.6.0-rc1'
->>>>>>> 62b3b9a0
 
 REQUIRED_PACKAGES = [
     'absl-py >= 0.1.6',
